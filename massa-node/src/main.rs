// Copyright (c) 2021 MASSA LABS <info@massa.net>

#![feature(ip)]
#![feature(destructuring_assignment)]
#![doc = include_str!("../../README.md")]

extern crate massa_logging;
use crate::settings::SETTINGS;
use massa_api::{Private, Public, RpcServer, StopHandle, API};
use massa_bootstrap::{get_state, start_bootstrap_server, BootstrapManager};
use massa_consensus::{
    start_consensus_controller, ConsensusCommandSender, ConsensusEvent, ConsensusEventReceiver,
    ConsensusManager,
};
<<<<<<< HEAD
use execution::ExecutionManager;
use logging::massa_trace;
use models::{init_serialization_context, SerializationContext};
use network::{start_network_controller, Establisher, NetworkCommandSender, NetworkManager};
use pool::{start_pool_controller, PoolCommandSender, PoolManager};
use protocol_exports::ProtocolManager;
use protocol_worker::start_protocol_controller;
=======
use massa_logging::massa_trace;
use massa_models::{init_serialization_context, SerializationContext};
use massa_network::{start_network_controller, Establisher, NetworkCommandSender, NetworkManager};
use massa_pool::{start_pool_controller, PoolCommandSender, PoolManager};
use massa_protocol_exports::ProtocolManager;
use massa_protocol_worker::start_protocol_controller;
use massa_time::UTime;
>>>>>>> d3dd3945
use std::process;
use tokio::signal;
use tokio::sync::mpsc;
use tracing::{error, info, warn, Level};

mod settings;

async fn launch() -> (
    PoolCommandSender,
    ConsensusEventReceiver,
    ConsensusCommandSender,
    NetworkCommandSender,
    Option<BootstrapManager>,
    ConsensusManager,
    ExecutionManager,
    PoolManager,
    ProtocolManager,
    NetworkManager,
    mpsc::Receiver<()>,
    StopHandle,
    StopHandle,
) {
    info!("Node version : {}", *crate::settings::VERSION);
    if let Some(end) = *massa_consensus::settings::END_TIMESTAMP {
        if UTime::now(0).expect("could not get now time") > end {
            panic!("This episode has come to an end, please get the latest testnet node version to continue");
        }
    }

    // Init the global serialization context
    init_serialization_context(SerializationContext {
        max_block_operations: massa_consensus::settings::MAX_OPERATIONS_PER_BLOCK,
        parent_count: massa_consensus::settings::THREAD_COUNT,
        max_block_size: massa_consensus::settings::MAX_BLOCK_SIZE,
        max_block_endorsements: massa_consensus::settings::ENDORSEMENT_COUNT,
        max_peer_list_length: massa_network::settings::MAX_ADVERTISE_LENGTH,
        max_message_size: massa_network::settings::MAX_MESSAGE_SIZE,
        max_bootstrap_blocks: massa_bootstrap::settings::MAX_BOOTSTRAP_BLOCKS,
        max_bootstrap_cliques: massa_bootstrap::settings::MAX_BOOTSTRAP_CLIQUES,
        max_bootstrap_deps: massa_bootstrap::settings::MAX_BOOTSTRAP_DEPS,
        max_bootstrap_children: massa_bootstrap::settings::MAX_BOOTSTRAP_CHILDREN,
        max_ask_blocks_per_message: massa_network::settings::MAX_ASK_BLOCKS_PER_MESSAGE,
        max_operations_per_message: massa_network::settings::MAX_OPERATIONS_PER_MESSAGE,
        max_endorsements_per_message: massa_network::settings::MAX_ENDORSEMENTS_PER_MESSAGE,
        max_bootstrap_message_size: massa_bootstrap::settings::MAX_BOOTSTRAP_MESSAGE_SIZE,
        max_bootstrap_pos_cycles: massa_bootstrap::settings::MAX_BOOTSTRAP_POS_CYCLES,
        max_bootstrap_pos_entries: massa_bootstrap::settings::MAX_BOOTSTRAP_POS_ENTRIES,
    });

    // interrupt signal listener
    let stop_signal = signal::ctrl_c();
    tokio::pin!(stop_signal);
    let (boot_pos, boot_graph, clock_compensation, initial_peers) = tokio::select! {
        _ = &mut stop_signal => {
            info!("interrupt signal received in bootstrap loop");
            process::exit(0);
        },
        res = get_state(
            &SETTINGS.bootstrap,
            massa_bootstrap::establisher::Establisher::new(),
            *settings::VERSION,
            *massa_consensus::settings::GENESIS_TIMESTAMP,
            *massa_consensus::settings::END_TIMESTAMP,
        ) => match res {
            Ok(vals) => vals,
            Err(err) => panic!("critical error detected in the bootstrap process: {}", err)
        }
    };

    // launch network controller
    let (network_command_sender, network_event_receiver, network_manager, private_key, node_id) =
        start_network_controller(
            SETTINGS.network.clone(), // TODO: get rid of this clone() ... see #1277
            Establisher::new(),
            clock_compensation,
            initial_peers,
            *crate::settings::VERSION,
        )
        .await
        .expect("could not start network controller");

    // launch protocol controller
    let (
        protocol_command_sender,
        protocol_event_receiver,
        protocol_pool_event_receiver,
        protocol_manager,
    ) = start_protocol_controller(
        &SETTINGS.protocol,
<<<<<<< HEAD
        consensus::settings::OPERATION_VALIDITY_PERIODS,
        consensus::settings::MAX_GAS_PER_BLOCK,
=======
        massa_consensus::settings::OPERATION_VALIDITY_PERIODS,
>>>>>>> d3dd3945
        network_command_sender.clone(),
        network_event_receiver,
    )
    .await
    .expect("could not start protocol controller");

    // launch pool controller
    let (pool_command_sender, pool_manager) = start_pool_controller(
        &SETTINGS.pool,
        massa_consensus::settings::THREAD_COUNT,
        massa_consensus::settings::OPERATION_VALIDITY_PERIODS,
        protocol_command_sender.clone(),
        protocol_pool_event_receiver,
    )
    .await
    .expect("could not start pool controller");

    // Launch execution controller.
    let (execution_command_sender, execution_event_receiver, execution_manager) =
        execution::start_controller(
            execution::ExecutionConfig::default(),
            consensus::settings::THREAD_COUNT,
        )
        .await
        .expect("Could not start execution controller.");

    // launch consensus controller
    let (consensus_command_sender, consensus_event_receiver, consensus_manager) =
        start_consensus_controller(
            SETTINGS.consensus.config(),
            execution_command_sender,
            execution_event_receiver,
            protocol_command_sender.clone(),
            protocol_event_receiver,
            pool_command_sender.clone(),
            boot_pos,
            boot_graph,
            clock_compensation,
        )
        .await
        .expect("could not start consensus controller");

    // launch bootstrap server
    let bootstrap_manager = start_bootstrap_server(
        consensus_command_sender.clone(),
        network_command_sender.clone(),
        &SETTINGS.bootstrap,
        massa_bootstrap::Establisher::new(),
        private_key,
        clock_compensation,
        *crate::settings::VERSION,
    )
    .await
    .unwrap();

    // spawn private API
    let (api_private, api_private_stop_rx) = API::<Private>::new(
        consensus_command_sender.clone(),
        network_command_sender.clone(),
        &SETTINGS.api,
        SETTINGS.consensus.config(),
    );
    let api_private_handle = api_private.serve(&SETTINGS.api.bind_private);

    // spawn public API
    let api_public = API::<Public>::new(
        consensus_command_sender.clone(),
        &SETTINGS.api,
        SETTINGS.consensus.config(),
        pool_command_sender.clone(),
        &SETTINGS.network,
        *crate::settings::VERSION,
        network_command_sender.clone(),
        clock_compensation,
        node_id,
    );
    let api_public_handle = api_public.serve(&SETTINGS.api.bind_public);

    (
        pool_command_sender,
        consensus_event_receiver,
        consensus_command_sender,
        network_command_sender,
        bootstrap_manager,
        consensus_manager,
        execution_manager,
        pool_manager,
        protocol_manager,
        network_manager,
        api_private_stop_rx,
        api_private_handle,
        api_public_handle,
    )
}

async fn stop(
    bootstrap_manager: Option<BootstrapManager>,
    consensus_manager: ConsensusManager,
    consensus_event_receiver: ConsensusEventReceiver,
    execution_manager: ExecutionManager,
    pool_manager: PoolManager,
    protocol_manager: ProtocolManager,
    network_manager: NetworkManager,
    api_private_handle: StopHandle,
    api_public_handle: StopHandle,
) {
    // stop bootstrap
    if let Some(bootstrap_manager) = bootstrap_manager {
        bootstrap_manager
            .stop()
            .await
            .expect("bootstrap server shutdown failed")
    }

    // stop public API
    api_public_handle.stop();

    // stop private API
    api_private_handle.stop();

    // stop consensus controller
    let (protocol_event_receiver, execution_event_receiver) = consensus_manager
        .stop(consensus_event_receiver)
        .await
        .expect("consensus shutdown failed");

    // Stop execution controller.
    execution_manager
        .stop(execution_event_receiver)
        .await
        .expect("Failed to shutdown execution.");

    // stop pool controller
    let protocol_pool_event_receiver = pool_manager.stop().await.expect("pool shutdown failed");

    // stop protocol controller
    let network_event_receiver = protocol_manager
        .stop(protocol_event_receiver, protocol_pool_event_receiver)
        .await
        .expect("protocol shutdown failed");

    // stop network controller
    network_manager
        .stop(network_event_receiver)
        .await
        .expect("network shutdown failed");
}

#[tokio::main]
async fn main() {
    // setup logging
    tracing_subscriber::fmt()
        .with_max_level(match SETTINGS.logging.level {
            4 => Level::TRACE,
            3 => Level::DEBUG,
            2 => Level::INFO,
            1 => Level::WARN,
            _ => Level::ERROR,
        })
        .init();

    // run
    loop {
        let (
            _pool_command_sender,
            mut consensus_event_receiver,
            _consensus_command_sender,
            _network_command_sender,
            bootstrap_manager,
            consensus_manager,
            execution_manager,
            pool_manager,
            protocol_manager,
            network_manager,
            mut api_private_stop_rx,
            api_private_handle,
            api_public_handle,
        ) = launch().await;

        // interrupt signal listener
        let stop_signal = signal::ctrl_c();
        tokio::pin!(stop_signal);
        // loop over messages
        let restart = loop {
            massa_trace!("massa-node.main.run.select", {});
            tokio::select! {
                evt = consensus_event_receiver.wait_event() => {
                    massa_trace!("massa-node.main.run.select.consensus_event", {});
                    match evt {
                        Ok(ConsensusEvent::NeedSync) => {
                            warn!("in response to a desynchronization, the node is going to bootstrap again");
                            break true;
                        },
                        Err(err) => {
                            error!("consensus_event_receiver.wait_event error: {}", err);
                            break false;
                        }
                    }
                },

                _ = &mut stop_signal => {
                    massa_trace!("massa-node.main.run.select.stop", {});
                    info!("interrupt signal received");
                    break false;
                }

                _ = api_private_stop_rx.recv() => {
                    info!("stop command received from private API");
                    break false;
                }
            }
        };
        stop(
            bootstrap_manager,
            consensus_manager,
            consensus_event_receiver,
            execution_manager,
            pool_manager,
            protocol_manager,
            network_manager,
            api_private_handle,
            api_public_handle,
        )
        .await;

        if !restart {
            break;
        }
    }
}<|MERGE_RESOLUTION|>--- conflicted
+++ resolved
@@ -12,15 +12,9 @@
     start_consensus_controller, ConsensusCommandSender, ConsensusEvent, ConsensusEventReceiver,
     ConsensusManager,
 };
-<<<<<<< HEAD
-use execution::ExecutionManager;
-use logging::massa_trace;
-use models::{init_serialization_context, SerializationContext};
-use network::{start_network_controller, Establisher, NetworkCommandSender, NetworkManager};
-use pool::{start_pool_controller, PoolCommandSender, PoolManager};
-use protocol_exports::ProtocolManager;
-use protocol_worker::start_protocol_controller;
-=======
+
+use massa_execution::ExecutionManager;
+
 use massa_logging::massa_trace;
 use massa_models::{init_serialization_context, SerializationContext};
 use massa_network::{start_network_controller, Establisher, NetworkCommandSender, NetworkManager};
@@ -28,7 +22,7 @@
 use massa_protocol_exports::ProtocolManager;
 use massa_protocol_worker::start_protocol_controller;
 use massa_time::UTime;
->>>>>>> d3dd3945
+
 use std::process;
 use tokio::signal;
 use tokio::sync::mpsc;
@@ -118,12 +112,8 @@
         protocol_manager,
     ) = start_protocol_controller(
         &SETTINGS.protocol,
-<<<<<<< HEAD
-        consensus::settings::OPERATION_VALIDITY_PERIODS,
-        consensus::settings::MAX_GAS_PER_BLOCK,
-=======
         massa_consensus::settings::OPERATION_VALIDITY_PERIODS,
->>>>>>> d3dd3945
+        massa_consensus::settings::MAX_GAS_PER_BLOCK,
         network_command_sender.clone(),
         network_event_receiver,
     )
@@ -143,9 +133,9 @@
 
     // Launch execution controller.
     let (execution_command_sender, execution_event_receiver, execution_manager) =
-        execution::start_controller(
-            execution::ExecutionConfig::default(),
-            consensus::settings::THREAD_COUNT,
+        massa_execution::start_controller(
+            massa_execution::ExecutionConfig::default(),
+            massa_consensus::settings::THREAD_COUNT,
         )
         .await
         .expect("Could not start execution controller.");
