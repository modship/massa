// Copyright (c) 2021 MASSA LABS <info@massa.net>

// To start alone RUST_BACKTRACE=1 cargo test -- --nocapture --test-threads=1
use super::tools;
<<<<<<< HEAD
use crate::error::HandshakeErrorType;
use crate::messages::Message;
use crate::node_worker::{NodeCommand, NodeEvent, NodeWorker};
use crate::ConnectionClosureReason;
use crate::NetworkError;
use crate::NetworkEvent;

use crate::peer_info_database::PeerType;
use crate::settings::PeerTypeConnectionConfig;
use crate::PeerInfo;
=======
>>>>>>> c9562428
use crate::{
    binders::{ReadBinder, WriteBinder},
    error::HandshakeErrorType,
    messages::Message,
    node_worker::{NodeCommand, NodeEvent, NodeWorker},
    ConnectionClosureReason, ConnectionId, NetworkError, NetworkEvent, NetworkSettings, PeerInfo,
};
use massa_hash::{self, hash::Hash};
use massa_models::node::NodeId;
use massa_models::{BlockId, Endorsement, EndorsementContent, SerializeCompact, Slot};
use massa_signature::sign;
use massa_time::MassaTime;
use serial_test::serial;
use std::collections::HashMap;
use std::{
    net::{IpAddr, Ipv4Addr, SocketAddr},
    time::{Duration, Instant},
};
use tokio::sync::mpsc;
use tokio::time::sleep;
use tools::{get_dummy_block_id, get_transaction};
use tracing::trace;

/// Test that a node worker can shutdown even if the event channel is full,
/// and that sending additional node commands during shutdown does not deadlock.
#[tokio::test]
#[serial]
async fn test_node_worker_shutdown() {
    let bind_port: u16 = 50_000;
    let temp_peers_file = super::tools::generate_peers_file(&[]);
    let network_conf = NetworkSettings::scenarios_default(bind_port, temp_peers_file.path());
    let (duplex_controller, _duplex_mock) = tokio::io::duplex(1);
    let (duplex_mock_read, duplex_mock_write) = tokio::io::split(duplex_controller);
    let reader = ReadBinder::new(duplex_mock_read);
    let writer = WriteBinder::new(duplex_mock_write);

    // Note: both channels have size 1.
    let (node_command_tx, node_command_rx) = mpsc::channel::<NodeCommand>(1);
    let (node_event_tx, _node_event_rx) = mpsc::channel::<NodeEvent>(1);

    let private_key = massa_signature::generate_random_private_key();
    let public_key = massa_signature::derive_public_key(&private_key);
    let mock_node_id = NodeId(public_key);
    let node_fn_handle = tokio::spawn(async move {
        NodeWorker::new(
            network_conf,
            mock_node_id,
            reader,
            writer,
            node_command_rx,
            node_event_tx,
        )
        .run_loop()
        .await
    });

    // Shutdown the worker.
    node_command_tx
        .send(NodeCommand::Close(ConnectionClosureReason::Normal))
        .await
        .unwrap();

    // Send a bunch of additional commands until the channel is closed,
    // which would deadlock if not properly handled by the worker.
    loop {
        if node_command_tx
            .send(NodeCommand::Close(ConnectionClosureReason::Normal))
            .await
            .is_err()
        {
            break;
        }
    }

    node_fn_handle.await.unwrap().unwrap();
}

// test connecting two different peers simultaneously to the controller
// then attempt to connect to controller from an already connected peer to test max_in_connections_per_ip
// then try to connect a third peer to test max_in_connection
#[tokio::test]
#[serial]
async fn test_multiple_connections_to_controller() {
    // setup logging
    /*stderrlog::new()
    .verbosity(4)
    .timestamp(stderrlog::Timestamp::Millisecond)
    .init()
    .unwrap();*/

    // test config
    let bind_port: u16 = 50_000;
    let temp_peers_file = super::tools::generate_peers_file(&[]);
<<<<<<< HEAD
    let mut network_conf = super::tools::create_network_config(bind_port, temp_peers_file.path());
    network_conf.standard_peers_config = PeerTypeConnectionConfig {
        max_in: 2,
        target_out: 0,
        max_out_attempts: 0,
    };
    network_conf.max_in_connections_per_ip = 1;
=======
    let network_conf = NetworkSettings {
        max_in_nonbootstrap_connections: 2,
        max_in_connections_per_ip: 1,
        ..NetworkSettings::scenarios_default(bind_port, temp_peers_file.path())
    };
>>>>>>> c9562428

    let mock1_addr = SocketAddr::new(IpAddr::V4(Ipv4Addr::new(169, 202, 0, 11)), bind_port);
    let mock2_addr = SocketAddr::new(IpAddr::V4(Ipv4Addr::new(169, 202, 0, 12)), bind_port);
    let mock3_addr = SocketAddr::new(IpAddr::V4(Ipv4Addr::new(169, 202, 0, 13)), bind_port);

    tools::network_test(
        network_conf.clone(),
        temp_peers_file,
        async move |_network_command_sender,
                    mut network_event_receiver,
                    network_manager,
                    mut mock_interface| {
            // note: the peers list is empty so the controller will not attempt outgoing connections

            // 1) connect peer1 to controller
            let (conn1_id, conn1_r, _conn1_w) = tools::full_connection_to_controller(
                &mut network_event_receiver,
                &mut mock_interface,
                mock1_addr,
                1_000u64,
                1_000u64,
                1_000u64,
                ConnectionId(0),
            )
            .await;
            let conn1_drain = tools::incoming_message_drain_start(conn1_r).await; // drained l110

            // 2) connect peer2 to controller
            let (conn2_id, conn2_r, _conn2_w) = tools::full_connection_to_controller(
                &mut network_event_receiver,
                &mut mock_interface,
                mock2_addr,
                1_000u64,
                1_000u64,
                1_000u64,
                ConnectionId(3),
            )
            .await;
            assert_ne!(
                conn1_id, conn2_id,
                "IDs of simultaneous connections should be different"
            );
            let conn2_drain = tools::incoming_message_drain_start(conn2_r).await; // drained l109

            // 3) try to establish an extra connection from peer1 to controller with max_in_connections_per_ip = 1
            let err: NetworkError = tools::rejected_connection_to_controller(
                &mut network_event_receiver,
                &mut mock_interface,
                mock1_addr,
                1_000u64,
                1_000u64,
                1_000u64,
                ConnectionId(2),
            )
            .await;

            if !matches!(
                err,
                NetworkError::HandshakeError(HandshakeErrorType::PeerListReceived(_))
            ) {
                panic!(
                    "We were supposed to handle a peer list here\nReceived {}",
                    err
                )
            }

            // 4) try to establish an third connection to controller with max_in_connections = 2
            let _: NetworkError = tools::rejected_connection_to_controller(
                &mut network_event_receiver,
                &mut mock_interface,
                mock3_addr,
                1_000u64,
                1_000u64,
                1_000u64,
                ConnectionId(3),
            )
            .await;
            (
                network_event_receiver,
                network_manager,
                mock_interface,
                vec![conn1_drain, conn2_drain],
            )
        },
    )
    .await;
}

// test peer ban
// add an advertised peer
// accept controller's connection atttempt to that peer
// establish a connection from that peer to controller
// signal closure + ban of one of the connections
// expect an event to signal the banning of the other one
// close the other one
// attempt to connect banned peer to controller : must fail
// make sure there are no connection attempts incoming from peer
#[tokio::test]
#[serial]
async fn test_peer_ban() {
    /*//setup logging
    stderrlog::new()
        .verbosity(4)
        .timestamp(stderrlog::Timestamp::Millisecond)
        .init()
        .unwrap();*/

    // test config
    let bind_port: u16 = 50_000;

    let mock_addr = SocketAddr::new(IpAddr::V4(Ipv4Addr::new(169, 202, 0, 11)), bind_port);
    // add advertised peer to controller
    let temp_peers_file = super::tools::generate_peers_file(&[PeerInfo::new(mock_addr.ip(), true)]);

    let network_conf = NetworkSettings {
        wakeup_interval: 1000.into(),
        ..NetworkSettings::scenarios_default(bind_port, temp_peers_file.path())
    };

    tools::network_test(
        network_conf.clone(),
        temp_peers_file,
        async move |network_command_sender,
                    mut network_event_receiver,
                    network_manager,
                    mut mock_interface| {
            // accept connection from controller to peer
            let (conn1_id, conn1_r, conn1_w) = tools::full_connection_from_controller(
                &mut network_event_receiver,
                &mut mock_interface,
                mock_addr,
                1_000u64,
                1_000u64,
                1_000u64,
                ConnectionId(0),
            )
            .await;
            let conn1_drain = tools::incoming_message_drain_start(conn1_r).await;

            trace!("test_peer_ban first connection done");

            // connect peer to controller
            let (_conn2_id, conn2_r, conn2_w) = tools::full_connection_to_controller(
                &mut network_event_receiver,
                &mut mock_interface,
                mock_addr,
                1_000u64,
                1_000u64,
                1_000u64,
                ConnectionId(1),
            )
            .await;
            let conn2_drain = tools::incoming_message_drain_start(conn2_r).await;
            trace!("test_peer_ban second connection done");

            // ban connection1.
            network_command_sender
                .ban(conn1_id)
                .await
                .expect("error during send ban command.");

            // make sure the ban message was processed
            sleep(Duration::from_millis(200)).await;

            // stop conn1 and conn2
            tools::incoming_message_drain_stop(conn1_drain).await;
            drop(conn1_w);
            tools::incoming_message_drain_stop(conn2_drain).await;
            drop(conn2_w);
            sleep(Duration::from_millis(200)).await;

            // drain all messages
            let _ = tools::wait_network_event(&mut network_event_receiver, 500.into(), |_msg| {
                Option::<()>::None
            })
            .await;

            // attempt a new connection from peer to controller: should be rejected
            let _: NetworkError = tools::rejected_connection_to_controller(
                &mut network_event_receiver,
                &mut mock_interface,
                mock_addr,
                1_000u64,
                1_000u64,
                1_000u64,
                ConnectionId(2),
            )
            .await;

            // unban connection1.
            network_command_sender
                .unban(vec![mock_addr.ip()])
                .await
                .expect("error during send unban command.");

            // wait for new connection attempt
            sleep(network_conf.wakeup_interval.to_duration()).await;

            // accept connection from controller to peer after unban
            let (_conn1_id, conn1_r, _conn1_w) = tools::full_connection_from_controller(
                &mut network_event_receiver,
                &mut mock_interface,
                mock_addr,
                1_000u64,
                1_000u64,
                1_000u64,
                ConnectionId(3),
            )
            .await;
            let conn1_drain_bis = tools::incoming_message_drain_start(conn1_r).await;

            trace!("test_peer_ban unbanned connection done");
            (
                network_event_receiver,
                network_manager,
                mock_interface,
                vec![conn1_drain_bis],
            )
        },
    )
    .await;
}

// test peer ban by ip
// add an advertised peer
// accept controller's connection atttempt to that peer
// establish a connection from that peer to controller
// signal closure + ban of one of the connections
// expect an event to signal the banning of the other one
// close the other one
// attempt to connect banned peer to controller : must fail
// make sure there are no connection attempts incoming from peer
#[tokio::test]
#[serial]
async fn test_peer_ban_by_ip() {
    /*//setup logging
    stderrlog::new()
        .verbosity(4)
        .timestamp(stderrlog::Timestamp::Millisecond)
        .init()
        .unwrap();*/

    // test config
    let bind_port: u16 = 50_000;

    let mock_addr = SocketAddr::new(IpAddr::V4(Ipv4Addr::new(169, 202, 0, 11)), bind_port);
    // add advertised peer to controller
    let temp_peers_file = super::tools::generate_peers_file(&[PeerInfo::new(mock_addr.ip(), true)]);

    let network_conf = NetworkSettings {
        wakeup_interval: 1000.into(),
        ..NetworkSettings::scenarios_default(bind_port, temp_peers_file.path())
    };

    tools::network_test(
        network_conf.clone(),
        temp_peers_file,
        async move |network_command_sender,
                    mut network_event_receiver,
                    network_manager,
                    mut mock_interface| {
            // accept connection from controller to peer
            let (_, conn1_r, conn1_w) = tools::full_connection_from_controller(
                &mut network_event_receiver,
                &mut mock_interface,
                mock_addr,
                1_000u64,
                1_000u64,
                1_000u64,
                ConnectionId(0),
            )
            .await;
            let conn1_drain = tools::incoming_message_drain_start(conn1_r).await;

            trace!("test_peer_ban first connection done");

            // connect peer to controller
            let (_conn2_id, conn2_r, conn2_w) = tools::full_connection_to_controller(
                &mut network_event_receiver,
                &mut mock_interface,
                mock_addr,
                1_000u64,
                1_000u64,
                1_000u64,
                ConnectionId(1),
            )
            .await;
            let conn2_drain = tools::incoming_message_drain_start(conn2_r).await;
            trace!("test_peer_ban second connection done");

            // ban connection1.
            network_command_sender
                .ban_ip(vec![mock_addr.ip()])
                .await
                .expect("error during send ban command.");

            // make sure the ban message was processed
            sleep(Duration::from_millis(200)).await;

            // stop conn1 and conn2
            tools::incoming_message_drain_stop(conn1_drain).await;
            drop(conn1_w);
            tools::incoming_message_drain_stop(conn2_drain).await;
            drop(conn2_w);
            sleep(Duration::from_millis(200)).await;

            // drain all messages
            let _ = tools::wait_network_event(&mut network_event_receiver, 500.into(), |_msg| {
                Option::<()>::None
            })
            .await;

            // attempt a new connection from peer to controller: should be rejected
            let _: NetworkError = tools::rejected_connection_to_controller(
                &mut network_event_receiver,
                &mut mock_interface,
                mock_addr,
                1_000u64,
                1_000u64,
                1_000u64,
                ConnectionId(2),
            )
            .await;

            // unban connection1.
            network_command_sender
                .unban(vec![mock_addr.ip()])
                .await
                .expect("error during send unban command.");

            // wait for new connection attempt
            sleep(network_conf.wakeup_interval.to_duration()).await;

            // accept connection from controller to peer after unban
            let (_conn1_id, conn1_r, _conn1_w) = tools::full_connection_from_controller(
                &mut network_event_receiver,
                &mut mock_interface,
                mock_addr,
                1_000u64,
                1_000u64,
                1_000u64,
                ConnectionId(3),
            )
            .await;
            let conn1_drain_bis = tools::incoming_message_drain_start(conn1_r).await;

            trace!("test_peer_ban unbanned connection done");
            (
                network_event_receiver,
                network_manager,
                mock_interface,
                vec![conn1_drain_bis],
            )
        },
    )
    .await;
}

// test merge_advertised_peer_list, advertised and wakeup_interval:
//   setup one non-advertised peer
//   use merge_advertised_peer_list to add another peer (this one is advertised)
//   start by refusing a connection attempt from controller
//   (making sure it is aimed at the advertised peer)
//   then check the time it takes the controller to try a new connection to advertised peer
//   (accept the connection)
//   then check that there are no further connection attempts at all
#[tokio::test]
#[serial]
async fn test_advertised_and_wakeup_interval() {
    // setup logging
    /*stderrlog::new()
    .verbosity(4)
    .timestamp(stderrlog::Timestamp::Millisecond)
    .init()
    .unwrap();*/

    // test config
    let bind_port: u16 = 50_000;
    let mock_addr = SocketAddr::new(IpAddr::V4(Ipv4Addr::new(169, 202, 0, 12)), bind_port);
    let mock_ignore_addr = SocketAddr::new(IpAddr::V4(Ipv4Addr::new(169, 202, 0, 13)), bind_port);
    let temp_peers_file = super::tools::generate_peers_file(&[PeerInfo {
        ip: mock_ignore_addr.ip(),
        peer_type: PeerType::Bootstrap,
        last_alive: None,
        last_failure: None,
        advertised: false,
        active_out_connection_attempts: 0,
        active_out_connections: 0,
        active_in_connections: 0,
        banned: false,
    }]);
    let network_conf = NetworkSettings {
        wakeup_interval: MassaTime::from(500),
        connect_timeout: MassaTime::from(2000),
        ..NetworkSettings::scenarios_default(bind_port, temp_peers_file.path())
    };

    tools::network_test(
        network_conf.clone(),
        temp_peers_file,
        async move |_network_command_sender,
                    mut network_event_receiver,
                    network_manager,
                    mut mock_interface| {
            // 1) open a connection, advertize peer, disconnect
            {
                let (conn2_id, conn2_r, mut conn2_w) = tools::full_connection_to_controller(
                    &mut network_event_receiver,
                    &mut mock_interface,
                    mock_addr,
                    1_000u64,
                    1_000u64,
                    1_000u64,
                    ConnectionId(0),
                )
                .await;
                tools::advertise_peers_in_connection(&mut conn2_w, vec![mock_addr.ip()]).await;
                // drop the connection
                drop(conn2_r);
                drop(conn2_w);
                // wait for the message signalling the closure of the connection
                tools::wait_network_event(
                    &mut network_event_receiver,
                    1000.into(),
                    |msg| match msg {
                        NetworkEvent::ConnectionClosed(closed_node_id) => {
                            if closed_node_id == conn2_id {
                                Some(())
                            } else {
                                None
                            }
                        }
                        _ => None,
                    },
                )
                .await
                .expect("connection closure message not received");
            };

            // 2) refuse the first connection attempt coming from controller towards advertised peer
            {
                let (_, _, addr, accept_tx) = tokio::time::timeout(
                    Duration::from_millis(1500),
                    mock_interface.wait_connection_attempt_from_controller(),
                )
                .await
                .expect("wait_connection_attempt_from_controller timed out")
                .expect("wait_connection_attempt_from_controller failed");
                assert_eq!(addr, mock_addr, "unexpected connection attempt address");
                accept_tx.send(false).expect("accept_tx failed");
            }

            // 3) Next connection attempt from controller, accept connection
            let (_conn_id, _conn1_w, conn1_drain) = {
                // drained l357
                let start_instant = Instant::now();
                let (conn_id, conn1_r, conn1_w) = tools::full_connection_from_controller(
                    &mut network_event_receiver,
                    &mut mock_interface,
                    mock_addr,
                    (network_conf.wakeup_interval.to_millis() as u128 * 3u128)
                        .try_into()
                        .unwrap(),
                    1_000u64,
                    1_000u64,
                    ConnectionId(1),
                )
                .await;
                if start_instant.elapsed() < network_conf.wakeup_interval.to_duration() {
                    panic!("controller tried to reconnect after a too short delay");
                }
                let drain_h = tools::incoming_message_drain_start(conn1_r).await; // drained l357
                (conn_id, conn1_w, drain_h)
            };

            // 4) check that there are no further connection attempts from controller
            if tools::wait_network_event(
                &mut network_event_receiver,
                1000.into(),
                |msg| match msg {
                    NetworkEvent::NewConnection(_) => Some(()),
                    _ => None,
                },
            )
            .await
            .is_some()
            {
                panic!("a connection event was emitted by controller while none were expected");
            }
            (
                network_event_receiver,
                network_manager,
                mock_interface,
                vec![conn1_drain],
            )
        },
    )
    .await;
}

#[tokio::test]
#[serial]
async fn test_block_not_found() {
    // setup logging
    /*stderrlog::new()
    .verbosity(4)
    .timestamp(stderrlog::Timestamp::Millisecond)
    .init()
    .unwrap();*/

    // test config
    let bind_port: u16 = 50_000;

    let mock_addr = SocketAddr::new(IpAddr::V4(Ipv4Addr::new(169, 202, 0, 11)), bind_port);
    // add advertised peer to controller
    let temp_peers_file = super::tools::generate_peers_file(&[PeerInfo {
        ip: mock_addr.ip(),
        peer_type: PeerType::Bootstrap,
        last_alive: None,
        last_failure: None,
        advertised: true,
        active_out_connection_attempts: 0,
        active_out_connections: 0,
        active_in_connections: 0,
        banned: false,
    }]);

<<<<<<< HEAD
    let mut network_conf = super::tools::create_network_config(bind_port, temp_peers_file.path());
    network_conf.bootstrap_peers_config = PeerTypeConnectionConfig {
        max_in: 1,
        target_out: 1,
        max_out_attempts: 1,
=======
    let network_conf = NetworkSettings {
        target_bootstrap_connections: 1,
        ..NetworkSettings::scenarios_default(bind_port, temp_peers_file.path())
>>>>>>> c9562428
    };

    // Overwrite the context.
    let mut serialization_context = massa_models::get_serialization_context();
    serialization_context.max_ask_blocks_per_message = 3;
    massa_models::init_serialization_context(serialization_context);

    tools::network_test(
        network_conf.clone(),
        temp_peers_file,
        async move |network_command_sender,
                    mut network_event_receiver,
                    network_manager,
                    mut mock_interface| {
            // accept connection from controller to peer
            let (conn1_id, mut conn1_r, mut conn1_w) = tools::full_connection_from_controller(
                &mut network_event_receiver,
                &mut mock_interface,
                mock_addr,
                1_000u64,
                1_000u64,
                1_000u64,
                ConnectionId(0),
            )
            .await;
            // let conn1_drain= tools::incoming_message_drain_start(conn1_r).await;

            // Send ask for block message from connected peer
            let wanted_hash = get_dummy_block_id("default_val");
            conn1_w
                .send(&Message::AskForBlocks(vec![wanted_hash]))
                .await
                .unwrap();

            // assert it is sent to protocol
            if let Some((list, node)) =
                tools::wait_network_event(&mut network_event_receiver, 1000.into(), |msg| match msg
                {
                    NetworkEvent::AskedForBlocks { list, node } => Some((list, node)),
                    _ => None,
                })
                .await
            {
                assert!(list.contains(&wanted_hash));
                assert_eq!(node, conn1_id);
            } else {
                panic!("Timeout while waiting for asked for block event");
            }

            // reply with block not found
            network_command_sender
                .block_not_found(conn1_id, wanted_hash)
                .await
                .unwrap();

            // let mut  conn1_r = conn1_drain.0.await.unwrap();
            // assert that block not found is sent to node

            let timer = sleep(Duration::from_millis(500));
            tokio::pin!(timer);
            loop {
                tokio::select! {
                    evt = conn1_r.next() => {
                        let evt = evt.unwrap().unwrap().1;
                        if let Message::BlockNotFound(hash) = evt {assert_eq!(hash, wanted_hash);
                            break;
                        }
                    },
                    _ = &mut timer => panic!("timeout reached waiting for message")
                }
            }

            // test send AskForBlocks with more max_ask_blocks_per_message using node_worker split in several message function.
            let mut block_list: HashMap<NodeId, Vec<BlockId>> = HashMap::new();
            let hash_list = vec![
                get_dummy_block_id("default_val1"),
                get_dummy_block_id("default_val2"),
                get_dummy_block_id("default_val3"),
                get_dummy_block_id("default_val4"),
            ];
            block_list.insert(conn1_id, hash_list);

            network_command_sender
                .ask_for_block_list(block_list)
                .await
                .unwrap();
            // receive 2 list
            let timer = sleep(Duration::from_millis(100));
            tokio::pin!(timer);
            loop {
                tokio::select! {
                    evt = conn1_r.next() => {
                        let evt = evt.unwrap().unwrap().1;
                        if let Message::AskForBlocks(list1) = evt {
                            assert!(list1.contains(&get_dummy_block_id("default_val1")));
                            assert!(list1.contains(&get_dummy_block_id("default_val2")));
                            assert!(list1.contains(&get_dummy_block_id("default_val3")));
                            break;
                        }},
                    _ = &mut timer => panic!("timeout reached waiting for message")
                }
            }
            let timer = sleep(Duration::from_millis(100));
            tokio::pin!(timer);
            loop {
                tokio::select! {
                    evt = conn1_r.next() => {
                        let evt = evt.unwrap().unwrap().1;
                        if let Message::AskForBlocks(list2) = evt {
                            assert!(list2.contains(&get_dummy_block_id("default_val4")));
                            break;
                        }
                    },
                    _ = &mut timer => panic!("timeout reached waiting for message")
                }
            }

            // test with max_ask_blocks_per_message > 3 sending the message straight to the connection.
            // the message is rejected by the receiver.
            let wanted_hash1 = get_dummy_block_id("default_val1");
            let wanted_hash2 = get_dummy_block_id("default_val2");
            let wanted_hash3 = get_dummy_block_id("default_val3");
            let wanted_hash4 = get_dummy_block_id("default_val4");
            conn1_w
                .send(&Message::AskForBlocks(vec![
                    wanted_hash1,
                    wanted_hash2,
                    wanted_hash3,
                    wanted_hash4,
                ]))
                .await
                .unwrap();
            // assert it is sent to protocol
            if tools::wait_network_event(
                &mut network_event_receiver,
                1000.into(),
                |msg| match msg {
                    NetworkEvent::AskedForBlocks { list, node } => Some((list, node)),
                    _ => None,
                },
            )
            .await
            .is_some()
            {
                panic!("AskedForBlocks with more max_ask_blocks_per_message forward blocks");
            }
            let conn1_drain = tools::incoming_message_drain_start(conn1_r).await;
            (
                network_event_receiver,
                network_manager,
                mock_interface,
                vec![conn1_drain],
            )
        },
    )
    .await;
}

#[tokio::test]
#[serial]
async fn test_retry_connection_closed() {
    // setup logging
    /*stderrlog::new()
    .verbosity(4)
    .timestamp(stderrlog::Timestamp::Millisecond)
    .init()
    .unwrap();*/

    // test config
    let bind_port: u16 = 50_000;

    let mock_addr = SocketAddr::new(IpAddr::V4(Ipv4Addr::new(169, 202, 0, 11)), bind_port);
    // add advertised peer to controller
    let temp_peers_file = super::tools::generate_peers_file(&[PeerInfo {
        ip: mock_addr.ip(),
        peer_type: PeerType::Bootstrap,
        last_alive: None,
        last_failure: None,
        advertised: true,
        active_out_connection_attempts: 0,
        active_out_connections: 0,
        active_in_connections: 0,
        banned: false,
    }]);

<<<<<<< HEAD
    let mut network_conf = super::tools::create_network_config(bind_port, temp_peers_file.path());
    network_conf.bootstrap_peers_config = PeerTypeConnectionConfig {
        max_in: 1,
        target_out: 1,
        max_out_attempts: 1,
=======
    let network_conf = NetworkSettings {
        target_bootstrap_connections: 1,
        ..NetworkSettings::scenarios_default(bind_port, temp_peers_file.path())
>>>>>>> c9562428
    };

    tools::network_test(
        network_conf.clone(),
        temp_peers_file,
        async move |network_command_sender,
                    mut network_event_receiver,
                    network_manager,
                    mut mock_interface| {
            let (node_id, _read, _write) = tools::full_connection_to_controller(
                &mut network_event_receiver,
                &mut mock_interface,
                mock_addr,
                1_000u64,
                1_000u64,
                1_000u64,
                ConnectionId(0),
            )
            .await;

            // Ban the node.
            network_command_sender
                .ban(node_id)
                .await
                .expect("error during send ban command.");

            // Make sure network sends a dis-connect event.
            if let Some(node) =
                tools::wait_network_event(&mut network_event_receiver, 1000.into(), |msg| match msg
                {
                    NetworkEvent::ConnectionClosed(node) => Some(node),
                    _ => None,
                })
                .await
            {
                assert_eq!(node, node_id);
            } else {
                panic!("Timeout while waiting for connection closed event");
            }

            // Send a command for a node not found in active.
            network_command_sender
                .block_not_found(node_id, get_dummy_block_id("default_val"))
                .await
                .unwrap();

            // Make sure network re-sends a dis-connect event.
            if let Some(node) =
                tools::wait_network_event(&mut network_event_receiver, 1000.into(), |msg| match msg
                {
                    NetworkEvent::ConnectionClosed(node) => Some(node),
                    _ => None,
                })
                .await
            {
                assert_eq!(node, node_id);
            } else {
                panic!("Timeout while waiting for connection closed event");
            }
            (
                network_event_receiver,
                network_manager,
                mock_interface,
                vec![],
            )
        },
    )
    .await;
}

#[tokio::test]
#[serial]
async fn test_operation_messages() {
    // setup logging
    /*stderrlog::new()
    .verbosity(4)
    .timestamp(stderrlog::Timestamp::Millisecond)
    .init()
    .unwrap();*/

    // test config
    let bind_port: u16 = 50_000;

    let mock_addr = SocketAddr::new(IpAddr::V4(Ipv4Addr::new(169, 202, 0, 11)), bind_port);
    // add advertised peer to controller
    let temp_peers_file = super::tools::generate_peers_file(&[PeerInfo {
        ip: mock_addr.ip(),
        peer_type: PeerType::Bootstrap,
        last_alive: None,
        last_failure: None,
        advertised: true,
        active_out_connection_attempts: 0,
        active_out_connections: 0,
        active_in_connections: 0,
        banned: false,
    }]);

<<<<<<< HEAD
    let mut network_conf = super::tools::create_network_config(bind_port, temp_peers_file.path());
    network_conf.bootstrap_peers_config = PeerTypeConnectionConfig {
        max_in: 1,
        target_out: 1,
        max_out_attempts: 1,
=======
    let network_conf = NetworkSettings {
        target_bootstrap_connections: 1,
        ..NetworkSettings::scenarios_default(bind_port, temp_peers_file.path())
>>>>>>> c9562428
    };

    // Overwrite the context.
    let mut serialization_context = massa_models::get_serialization_context();
    serialization_context.max_ask_blocks_per_message = 3;
    massa_models::init_serialization_context(serialization_context);

    tools::network_test(
        network_conf.clone(),
        temp_peers_file,
        async move |network_command_sender,
                    mut network_event_receiver,
                    network_manager,
                    mut mock_interface| {
            // accept connection from controller to peer
            let (conn1_id, mut conn1_r, mut conn1_w) = tools::full_connection_from_controller(
                &mut network_event_receiver,
                &mut mock_interface,
                mock_addr,
                1_000u64,
                1_000u64,
                1_000u64,
                ConnectionId(0),
            )
            .await;
            // let conn1_drain= tools::incoming_message_drain_start(conn1_r).await;

            // Send transaction message from connected peer
            let (transaction, _) = get_transaction(50, 10);
            let ref_id = transaction.verify_integrity().unwrap();
            conn1_w
                .send(&Message::Operations(vec![transaction.clone()]))
                .await
                .unwrap();

            // assert it is sent to protocol
            if let Some((operations, node)) =
                tools::wait_network_event(&mut network_event_receiver, 1000.into(), |msg| match msg
                {
                    NetworkEvent::ReceivedOperations { operations, node } => {
                        Some((operations, node))
                    }
                    _ => None,
                })
                .await
            {
                assert_eq!(operations.len(), 1);
                let res_id = operations[0].verify_integrity().unwrap();
                assert_eq!(ref_id, res_id);
                assert_eq!(node, conn1_id);
            } else {
                panic!("Timeout while waiting for asked for block event");
            }

            let (transaction2, _) = get_transaction(10, 50);
            let ref_id2 = transaction2.verify_integrity().unwrap();
            // reply with another transaction
            network_command_sender
                .send_operations(conn1_id, vec![transaction2.clone()])
                .await
                .unwrap();

            // let mut  conn1_r = conn1_drain.0.await.unwrap();
            // assert that transaction is sent to node

            let timer = sleep(Duration::from_millis(500));
            tokio::pin!(timer);
            loop {
                tokio::select! {
                    evt = conn1_r.next() => {
                        let evt = evt.unwrap().unwrap().1;
                        if let Message::Operations(op) = evt {
                            assert_eq!(op.len(), 1);
                            let res_id = op[0].verify_integrity().unwrap();
                            assert_eq!(ref_id2, res_id);
                            break;
                        }
                    },
                    _ = &mut timer => panic!("timeout reached waiting for message")
                }
            }
            let conn1_drain = tools::incoming_message_drain_start(conn1_r).await;
            (
                network_event_receiver,
                network_manager,
                mock_interface,
                vec![conn1_drain],
            )
        },
    )
    .await;
}

#[tokio::test]
#[serial]
async fn test_endorsements_messages() {
    // setup logging
    /*stderrlog::new()
    .verbosity(4)
    .timestamp(stderrlog::Timestamp::Millisecond)
    .init()
    .unwrap();*/

    // test config
    let bind_port: u16 = 50_000;

    let mock_addr = SocketAddr::new(IpAddr::V4(Ipv4Addr::new(169, 202, 0, 11)), bind_port);
    // add advertised peer to controller
    let temp_peers_file = super::tools::generate_peers_file(&[PeerInfo {
        ip: mock_addr.ip(),
        peer_type: PeerType::Bootstrap,
        last_alive: None,
        last_failure: None,
        advertised: true,
        active_out_connection_attempts: 0,
        active_out_connections: 0,
        active_in_connections: 0,
        banned: false,
    }]);

<<<<<<< HEAD
    let mut network_conf = super::tools::create_network_config(bind_port, temp_peers_file.path());
    network_conf.bootstrap_peers_config = PeerTypeConnectionConfig {
        max_in: 1,
        target_out: 1,
        max_out_attempts: 1,
=======
    let network_conf = NetworkSettings {
        target_bootstrap_connections: 1,
        ..NetworkSettings::scenarios_default(bind_port, temp_peers_file.path())
>>>>>>> c9562428
    };

    // Overwrite the context.
    let mut serialization_context = massa_models::get_serialization_context();
    serialization_context.max_ask_blocks_per_message = 3;
    massa_models::init_serialization_context(serialization_context);

    tools::network_test(
        network_conf.clone(),
        temp_peers_file,
        async move |network_command_sender,
                    mut network_event_receiver,
                    network_manager,
                    mut mock_interface| {
            // accept connection from controller to peer
            let (conn1_id, mut conn1_r, mut conn1_w) = tools::full_connection_from_controller(
                &mut network_event_receiver,
                &mut mock_interface,
                mock_addr,
                1_000u64,
                1_000u64,
                1_000u64,
                ConnectionId(0),
            )
            .await;
            // let conn1_drain= tools::incoming_message_drain_start(conn1_r).await;

            let sender_priv = massa_signature::generate_random_private_key();
            let sender_public_key = massa_signature::derive_public_key(&sender_priv);

            let content = EndorsementContent {
                sender_public_key,
                slot: Slot::new(10, 1),
                index: 0,
                endorsed_block: BlockId(Hash::compute_from(&[])),
            };
            let hash = Hash::compute_from(&content.to_bytes_compact().unwrap());
            let signature = sign(&hash, &sender_priv).unwrap();
            let endorsement = Endorsement {
                content: content.clone(),
                signature,
            };
            let ref_id = endorsement.compute_endorsement_id().unwrap();
            conn1_w
                .send(&Message::Endorsements(vec![endorsement]))
                .await
                .unwrap();

            // assert it is sent to protocol
            if let Some((endorsements, node)) =
                tools::wait_network_event(&mut network_event_receiver, 1000.into(), |msg| match msg
                {
                    NetworkEvent::ReceivedEndorsements { endorsements, node } => {
                        Some((endorsements, node))
                    }
                    _ => None,
                })
                .await
            {
                assert_eq!(endorsements.len(), 1);
                let res_id = endorsements[0].compute_endorsement_id().unwrap();
                assert_eq!(ref_id, res_id);
                assert_eq!(node, conn1_id);
            } else {
                panic!("Timeout while waiting for endorsement event.");
            }

            let sender_priv = massa_signature::generate_random_private_key();
            let sender_public_key = massa_signature::derive_public_key(&sender_priv);

            let content = EndorsementContent {
                sender_public_key,
                slot: Slot::new(11, 1),
                index: 0,
                endorsed_block: BlockId(Hash::compute_from(&[])),
            };
            let hash = Hash::compute_from(&content.to_bytes_compact().unwrap());
            let signature = massa_signature::sign(&hash, &sender_priv).unwrap();
            let endorsement = Endorsement {
                content: content.clone(),
                signature,
            };
            let ref_id = endorsement.compute_endorsement_id().unwrap();

            // reply with another endorsement
            network_command_sender
                .send_endorsements(conn1_id, vec![endorsement])
                .await
                .unwrap();

            let timer = sleep(Duration::from_millis(500));
            tokio::pin!(timer);
            loop {
                tokio::select! {
                    evt = conn1_r.next() => {
                        let evt = evt.unwrap().unwrap().1;
                        if let Message::Endorsements(endorsements) = evt {
                            assert_eq!(endorsements.len(), 1);
                            let res_id = endorsements[0].compute_endorsement_id().unwrap();
                            assert_eq!(ref_id, res_id);
                            break;
                        }
                    },
                    _ = &mut timer => panic!("timeout reached waiting for message")
                }
            }
            let conn1_drain = tools::incoming_message_drain_start(conn1_r).await;
            (
                network_event_receiver,
                network_manager,
                mock_interface,
                vec![conn1_drain],
            )
        },
    )
    .await;
}<|MERGE_RESOLUTION|>--- conflicted
+++ resolved
@@ -2,7 +2,6 @@
 
 // To start alone RUST_BACKTRACE=1 cargo test -- --nocapture --test-threads=1
 use super::tools;
-<<<<<<< HEAD
 use crate::error::HandshakeErrorType;
 use crate::messages::Message;
 use crate::node_worker::{NodeCommand, NodeEvent, NodeWorker};
@@ -12,15 +11,11 @@
 
 use crate::peer_info_database::PeerType;
 use crate::settings::PeerTypeConnectionConfig;
+use crate::tests::tools::{get_dummy_block_id, get_transaction};
 use crate::PeerInfo;
-=======
->>>>>>> c9562428
 use crate::{
     binders::{ReadBinder, WriteBinder},
-    error::HandshakeErrorType,
-    messages::Message,
-    node_worker::{NodeCommand, NodeEvent, NodeWorker},
-    ConnectionClosureReason, ConnectionId, NetworkError, NetworkEvent, NetworkSettings, PeerInfo,
+    ConnectionId, NetworkSettings,
 };
 use massa_hash::{self, hash::Hash};
 use massa_models::node::NodeId;
@@ -35,7 +30,6 @@
 };
 use tokio::sync::mpsc;
 use tokio::time::sleep;
-use tools::{get_dummy_block_id, get_transaction};
 use tracing::trace;
 
 /// Test that a node worker can shutdown even if the event channel is full,
@@ -108,21 +102,15 @@
     // test config
     let bind_port: u16 = 50_000;
     let temp_peers_file = super::tools::generate_peers_file(&[]);
-<<<<<<< HEAD
-    let mut network_conf = super::tools::create_network_config(bind_port, temp_peers_file.path());
-    network_conf.standard_peers_config = PeerTypeConnectionConfig {
-        max_in: 2,
-        target_out: 0,
-        max_out_attempts: 0,
-    };
-    network_conf.max_in_connections_per_ip = 1;
-=======
     let network_conf = NetworkSettings {
-        max_in_nonbootstrap_connections: 2,
+        standard_peers_config: PeerTypeConnectionConfig {
+            max_in: 2,
+            target_out: 0,
+            max_out_attempts: 0,
+        },
         max_in_connections_per_ip: 1,
         ..NetworkSettings::scenarios_default(bind_port, temp_peers_file.path())
     };
->>>>>>> c9562428
 
     let mock1_addr = SocketAddr::new(IpAddr::V4(Ipv4Addr::new(169, 202, 0, 11)), bind_port);
     let mock2_addr = SocketAddr::new(IpAddr::V4(Ipv4Addr::new(169, 202, 0, 12)), bind_port);
@@ -650,17 +638,13 @@
         banned: false,
     }]);
 
-<<<<<<< HEAD
-    let mut network_conf = super::tools::create_network_config(bind_port, temp_peers_file.path());
-    network_conf.bootstrap_peers_config = PeerTypeConnectionConfig {
-        max_in: 1,
-        target_out: 1,
-        max_out_attempts: 1,
-=======
     let network_conf = NetworkSettings {
-        target_bootstrap_connections: 1,
+        bootstrap_peers_config: PeerTypeConnectionConfig {
+            max_in: 1,
+            target_out: 1,
+            max_out_attempts: 1,
+        },
         ..NetworkSettings::scenarios_default(bind_port, temp_peers_file.path())
->>>>>>> c9562428
     };
 
     // Overwrite the context.
@@ -846,17 +830,13 @@
         banned: false,
     }]);
 
-<<<<<<< HEAD
-    let mut network_conf = super::tools::create_network_config(bind_port, temp_peers_file.path());
-    network_conf.bootstrap_peers_config = PeerTypeConnectionConfig {
-        max_in: 1,
-        target_out: 1,
-        max_out_attempts: 1,
-=======
     let network_conf = NetworkSettings {
-        target_bootstrap_connections: 1,
+        bootstrap_peers_config: PeerTypeConnectionConfig {
+            max_in: 1,
+            target_out: 1,
+            max_out_attempts: 1,
+        },
         ..NetworkSettings::scenarios_default(bind_port, temp_peers_file.path())
->>>>>>> c9562428
     };
 
     tools::network_test(
@@ -954,17 +934,13 @@
         banned: false,
     }]);
 
-<<<<<<< HEAD
-    let mut network_conf = super::tools::create_network_config(bind_port, temp_peers_file.path());
-    network_conf.bootstrap_peers_config = PeerTypeConnectionConfig {
-        max_in: 1,
-        target_out: 1,
-        max_out_attempts: 1,
-=======
     let network_conf = NetworkSettings {
-        target_bootstrap_connections: 1,
+        bootstrap_peers_config: PeerTypeConnectionConfig {
+            max_in: 1,
+            target_out: 1,
+            max_out_attempts: 1,
+        },
         ..NetworkSettings::scenarios_default(bind_port, temp_peers_file.path())
->>>>>>> c9562428
     };
 
     // Overwrite the context.
@@ -1085,17 +1061,13 @@
         banned: false,
     }]);
 
-<<<<<<< HEAD
-    let mut network_conf = super::tools::create_network_config(bind_port, temp_peers_file.path());
-    network_conf.bootstrap_peers_config = PeerTypeConnectionConfig {
-        max_in: 1,
-        target_out: 1,
-        max_out_attempts: 1,
-=======
     let network_conf = NetworkSettings {
-        target_bootstrap_connections: 1,
+        bootstrap_peers_config: PeerTypeConnectionConfig {
+            max_in: 1,
+            target_out: 1,
+            max_out_attempts: 1,
+        },
         ..NetworkSettings::scenarios_default(bind_port, temp_peers_file.path())
->>>>>>> c9562428
     };
 
     // Overwrite the context.
