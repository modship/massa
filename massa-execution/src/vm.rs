use std::sync::{Arc, Mutex};

use crate::error::bootstrap_file_error;
use crate::interface_impl::InterfaceImpl;
use crate::sce_ledger::{FinalLedger, SCELedger, SCELedgerChanges};
use crate::types::{ExecutionContext, ExecutionStep, OperationSC, StepHistory};
use crate::{ExecutionError, ExecutionSettings};
use assembly_simulator::Interface;
use massa_models::address::AddressHashMap;
use massa_models::{Address, Amount, BlockId, Slot};
use tracing::debug;

pub(crate) struct VM {
    _cfg: ExecutionSettings,
    step_history: StepHistory,
    execution_interface: Box<dyn Interface>,
    execution_context: Arc<Mutex<ExecutionContext>>,
}

impl VM {
    pub fn new(
        cfg: ExecutionSettings,
        thread_count: u8,
        ledger_bootstrap: Option<(SCELedger, Slot)>,
    ) -> Result<VM, ExecutionError> {
<<<<<<< HEAD
        let (ledger_bootstrap, ledger_slot) =
            if let Some((ledger_bootstrap, ledger_slot)) = ledger_bootstrap {
                // bootstrap from snapshot
                (ledger_bootstrap, ledger_slot)
            } else {
                // not bootstrapping: load initial SCE ledger from file
                let ledger_slot = Slot::new(0, cfg.thread_count.saturating_sub(1)); // last genesis block
                let ledgger_balances = serde_json::from_str::<AddressHashMap<Amount>>(
                    &std::fs::read_to_string(&cfg.initial_sce_ledger_path)
                        .map_err(bootstrap_file_error!("loading", cfg))?,
                )
                .map_err(bootstrap_file_error!("parsing", cfg))?;
                let ledger_bootstrap = SCELedger::from_balances_map(ledgger_balances);
                (ledger_bootstrap, ledger_slot)
            };

        // Context shared between VM and the interface provided to the assembly simulator.
        let execution_context = Arc::new(Mutex::new(ExecutionContext::new(
            ledger_bootstrap,
            ledger_slot,
        )));

        // Instantiate the interface used by the assembly simulator.
        let execution_interface = Box::new(InterfaceImpl::new(Arc::clone(&execution_context)));
=======
        // bootstrap ledger
        let context = CONTEXT.lock().unwrap();
        let mut final_ledger_guard = context.ledger_step.final_ledger_slot.lock().unwrap();

        if let Some((ledger_bootstrap, ledger_slot)) = ledger_bootstrap {
            // bootstrap from snapshot
            *final_ledger_guard = (ledger_bootstrap, ledger_slot);
        } else {
            // not bootstrapping: load initial SCE ledger from file
            let ledger_slot = Slot::new(0, thread_count.saturating_sub(1)); // last genesis block
            let ledgger_balances = serde_json::from_str::<AddressHashMap<Amount>>(
                &std::fs::read_to_string(&cfg.initial_sce_ledger_path)
                    .map_err(bootstrap_file_error!("loading", cfg))?,
            )
            .map_err(bootstrap_file_error!("parsing", cfg))?;
            let ledger_bootstrap = SCELedger::from_balances_map(ledgger_balances);
            *final_ledger_guard = (ledger_bootstrap, ledger_slot);
        }
>>>>>>> 0118a5f5

        Ok(VM {
            _cfg: cfg,
            step_history: Default::default(),
            execution_interface,
            execution_context,
        })
    }

    // clone bootstrap state (final ledger and slot)
    pub fn get_bootstrap_state(&self) -> FinalLedger {
        self.execution_context
            .lock()
            .unwrap()
            .ledger_step
            .final_ledger_slot
            .clone()
    }

    /// runs an SCE-final execution step
    /// # Parameters
    ///   * step: execution step to run
    pub(crate) fn run_final_step(&mut self, step: &ExecutionStep) {
        if let Some(cached) = self.is_already_done(step) {
            // execution was already done, apply cached ledger changes to final ledger
            let mut context = self.execution_context.lock().unwrap();
            let mut ledger_step = &mut (*context).ledger_step;
            ledger_step.final_ledger_slot.ledger.apply_changes(&cached);
            ledger_step.final_ledger_slot.slot = step.slot;
            return;
        }
        // nothing found in cache, or cache mismatch: reset history, run step and make it final
        // this should almost never happen, so the heavy step.clone() is OK
        self.step_history.clear();
        self.run_active_step(step);

        if let Some(cached) = self.is_already_done(step) {
            // execution was already done, apply cached ledger changes to final ledger
            // It should always happen
            let mut context = self.execution_context.lock().unwrap();
            (*context)
                .ledger_step
                .final_ledger_slot
                .ledger
                .apply_changes(&cached);
        }
    }

    fn is_already_done(&mut self, step: &ExecutionStep) -> Option<SCELedgerChanges> {
        // check if step already in history front
        if let Some((slot, opt_block, ledger_changes)) = self.step_history.pop_front() {
            if slot == step.slot {
                match (&opt_block, &step.block) {
                    (None, None) => Some(ledger_changes), // matching miss
                    (Some(b_id_hist), Some((b_id_step, _b_step))) => {
                        if b_id_hist == b_id_step {
                            Some(ledger_changes) // matching block
                        } else {
                            None // block mismatch
                        }
                    }
                    (None, Some(_)) => None, // miss/block mismatch
                    (Some(_), None) => None, // block/miss mismatch
                }
            } else {
                None // slot mismatch
            }
        } else {
            None
        }
    }

    fn clear_and_update_context(&self) {
        let mut context = self.execution_context.lock().unwrap();
        context.ledger_step.caused_changes.clear();
        context.ledger_step.cumulative_history_changes =
            SCELedgerChanges::from(self.step_history.clone());
    }

    /// Prepare (update) the shared context before the new operation
    /// TODO: do not ignore the results
    /// TODO consider dispatching with edorsers/endorsed as well
    fn prepare_context(
        &self,
        operation: &OperationSC,
        block_creator_addr: Address,
        block_id: BlockId,
        slot: Slot,
    ) -> SCELedgerChanges {
        let mut context = self.execution_context.lock().unwrap();
        // credit the sender with "coins"
        let _result =
            context
                .ledger_step
                .set_balance_delta(operation.sender, operation.coins, true);
        // credit the block creator with max_gas*gas_price
        let _result = context.ledger_step.set_balance_delta(
            block_creator_addr,
            operation
                .gas_price
                .checked_mul_u64(operation.max_gas)
                .unwrap(),
            true,
        );
        // Save the Initial ledger changes before execution
        // It contains a copy of the initial coin credits that will be popped back if bytecode execution fails in order to cancel its effects

        // fill context for execution
        context.gas_price = operation.gas_price;
        context.max_gas = operation.max_gas;
        context.coins = operation.coins;
        context.slot = slot;
        context.opt_block_id = Some(block_id);
        context.opt_block_creator_addr = Some(block_creator_addr);
        context.call_stack = vec![operation.sender].into();
        context.ledger_step.caused_changes.clone()
    }

    /// runs an SCE-active execution step
    ///
    /// 1. Get step history (cache of final ledger changes by slot and block_id history)
    /// 2. clear caused changes
    /// 3. accumulated step history
    /// 4. Execute each block of each operation
    ///
    /// # Parameters
    ///   * step: execution step to run
    pub(crate) fn run_active_step(&mut self, step: &ExecutionStep) {
        // accumulate active ledger changes history
        self.clear_and_update_context();

        // run implicit and async calls
        // TODO

        // run explicit calls within the block (if the slot is not a miss)
        // note that total block gas is not checked, because currently Protocol makes the block invalid if it overflows gas
        let opt_block_id: Option<BlockId>;
        if let Some((block_id, block)) = &step.block {
            opt_block_id = Some(*block_id);

            // get block creator addr
            let block_creator_addr =
                Address::from_public_key(&block.header.content.creator).unwrap();
            // run all operations
            for (op_idx, operation) in block.operations.clone().into_iter().enumerate() {
                let operation_sc = OperationSC::try_from(operation.content);
                if operation_sc.is_err() {
                    // only fail if the operation cannot parse the sender address
                    continue;
                }
                let operation = &operation_sc.unwrap();
                let ledger_changes_backup =
                    self.prepare_context(operation, block_creator_addr, *block_id, step.slot);

                let run_result = assembly_simulator::run(
                    &operation._module,
                    operation.max_gas,
                    &*self.execution_interface,
                );
                if let Err(err) = run_result {
                    debug!(
                        "failed running bytecode in operation index {} in block {}: {}",
                        op_idx, block_id, err
                    );
                    // cancel the effects of execution only, pop back init_changes
                    let mut context = self.execution_context.lock().unwrap();
                    context.ledger_step.caused_changes = ledger_changes_backup;
                }
            }
        } else {
            // There is no block for this step, miss
            opt_block_id = None;
        }

        let context = self.execution_context.lock().unwrap();
        // push step into history
        self.step_history.push_back((
            step.slot,
            opt_block_id,
            context.ledger_step.caused_changes.clone(),
        ))
    }

    pub fn reset_to_final(&mut self) {
        self.step_history.clear();
    }
}<|MERGE_RESOLUTION|>--- conflicted
+++ resolved
@@ -23,7 +23,6 @@
         thread_count: u8,
         ledger_bootstrap: Option<(SCELedger, Slot)>,
     ) -> Result<VM, ExecutionError> {
-<<<<<<< HEAD
         let (ledger_bootstrap, ledger_slot) =
             if let Some((ledger_bootstrap, ledger_slot)) = ledger_bootstrap {
                 // bootstrap from snapshot
@@ -48,26 +47,6 @@
 
         // Instantiate the interface used by the assembly simulator.
         let execution_interface = Box::new(InterfaceImpl::new(Arc::clone(&execution_context)));
-=======
-        // bootstrap ledger
-        let context = CONTEXT.lock().unwrap();
-        let mut final_ledger_guard = context.ledger_step.final_ledger_slot.lock().unwrap();
-
-        if let Some((ledger_bootstrap, ledger_slot)) = ledger_bootstrap {
-            // bootstrap from snapshot
-            *final_ledger_guard = (ledger_bootstrap, ledger_slot);
-        } else {
-            // not bootstrapping: load initial SCE ledger from file
-            let ledger_slot = Slot::new(0, thread_count.saturating_sub(1)); // last genesis block
-            let ledgger_balances = serde_json::from_str::<AddressHashMap<Amount>>(
-                &std::fs::read_to_string(&cfg.initial_sce_ledger_path)
-                    .map_err(bootstrap_file_error!("loading", cfg))?,
-            )
-            .map_err(bootstrap_file_error!("parsing", cfg))?;
-            let ledger_bootstrap = SCELedger::from_balances_map(ledgger_balances);
-            *final_ledger_guard = (ledger_bootstrap, ledger_slot);
-        }
->>>>>>> 0118a5f5
 
         Ok(VM {
             _cfg: cfg,
